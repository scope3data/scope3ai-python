--- conflicted
+++ resolved
@@ -1,9 +1,5 @@
-<<<<<<< HEAD
 import time
 from typing import Any, AsyncGenerator, Callable, Iterable
-=======
-from typing import Any, AsyncGenerator, Callable, Iterable, Optional
->>>>>>> 70eb0bad
 
 from wrapt import wrap_function_wrapper
 
@@ -24,12 +20,9 @@
     MistralAsyncClient = object()
     _ChatCompletionResponse = object()
     _ChatCompletionStreamResponse = object()
-<<<<<<< HEAD
 
 
 PROVIDER = "mistralai"
-=======
->>>>>>> 70eb0bad
 
 
 class ChatCompletionResponse(_ChatCompletionResponse):
@@ -38,36 +31,7 @@
 
 class ChatCompletionStreamResponse(_ChatCompletionStreamResponse):
     impacts: Impacts
-<<<<<<< HEAD
-=======
 
-
-def compute_impacts_and_return_response(response: Any) -> ChatCompletionResponse:
-    model = models.find_model(provider="mistralai", model_name=response.model)
-    if model is None:
-        # TODO: Replace with proper logging
-        print(f"Could not find model `{response.model}` for mistralai provider.")
-        return response
-    output_tokens = response.usage.completion_tokens
-    model_size = model.active_parameters or model.active_parameters_range
-    impacts = compute_llm_impact(
-        model_parameter_count=model_size, output_token_count=output_tokens
-    )
-    return ChatCompletionResponse(**response.model_dump(), impacts=impacts)
->>>>>>> 70eb0bad
-
-
-def compute_impacts_stream(chunk: Any, token_count: int) -> Optional[Impacts]:
-    model = models.find_model(provider="mistralai", model_name=chunk.model)
-    if model is None:
-        # TODO: Replace with proper logging
-        print(f"Could not find model `{chunk.model}` for openai provider.")
-        return None
-    model_size = model.active_parameters or model.active_parameters_range
-    impacts = compute_llm_impact(
-        model_parameter_count=model_size, output_token_count=token_count
-    )
-    return impacts
 
 
 def mistralai_chat_wrapper(
@@ -105,21 +69,6 @@
             output_token_count=token_count,
             request_latency=request_latency,
         )
-        if impacts is not None:
-            yield ChatCompletionStreamResponse(**chunk.model_dump(), impacts=impacts)
-        else:
-            yield chunk
-
-
-def mistralai_chat_wrapper_stream_wrapper(
-    wrapped: Callable, instance: _MistralClient, args: Any, kwargs: Any  # noqa: ARG001
-) -> Iterable[ChatCompletionStreamResponse]:
-    stream = wrapped(*args, **kwargs)
-    token_count = 0
-    for i, chunk in enumerate(stream):
-        if i > 0 and chunk.choices[0].finish_reason is None:
-            token_count += 1
-        impacts = compute_impacts_stream(chunk, token_count)
         if impacts is not None:
             yield ChatCompletionStreamResponse(**chunk.model_dump(), impacts=impacts)
         else:
@@ -173,24 +122,6 @@
             yield chunk
 
 
-async def mistralai_async_chat_wrapper_stream_wrapper(
-    wrapped: Callable,
-    instance: _MistralAsyncClient,  # noqa: ARG001
-    args: Any,
-    kwargs: Any,
-) -> AsyncGenerator[ChatCompletionStreamResponse, None]:
-    stream = wrapped(*args, **kwargs)
-    token_count = 0
-    async for chunk in stream:
-        if chunk.usage is not None:
-            token_count = chunk.usage.completion_tokens
-        impacts = compute_impacts_stream(chunk, token_count)
-        if impacts.energy > 0:
-            yield ChatCompletionStreamResponse(**chunk.model_dump(), impacts=impacts)
-        else:
-            yield chunk
-
-
 class MistralAIInstrumentor:
     def __init__(self) -> None:
         self.wrapped_methods = [
