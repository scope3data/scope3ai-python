--- conflicted
+++ resolved
@@ -136,11 +136,7 @@
     Returns:
         The energy consumption of the server (GPUs are not included).
     """
-<<<<<<< HEAD
-    return generation_latency * server_power * (gpu_required_count / server_gpu_count)
-=======
     return (generation_latency / 3600) * server_power * (gpu_required_count / server_gpu_count)
->>>>>>> 8e8cce2b
 
 
 @dag.asset
